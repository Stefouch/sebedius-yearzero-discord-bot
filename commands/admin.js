const ms = require('ms');
const os = require('os');
const worker = require('core-worker');
const { version, MessageMentions } = require('discord.js');
const { YZEmbed, UserEmbed, GuildEmbed } = require('../utils/embeds');

module.exports = {
	name: 'admin',
	category: 'admin',
	description: 'Performs bot\'s maintenance. Only available for the bot\'s owner.',
	ownerOnly: true,
	guildOnly: false,
	args: true,
	usage: '',
	async run(args, ctx) {
		// Exits early if not the bot's owner.
		if (ctx.author.id !== ctx.bot.owner.id) return;

		await ctx.delete().catch(console.error);

		if (args.length >= 2) {
			switch (args[0]) {
				case 'mute': case 'ban': return await mute(ctx, args[1]);
				case 'unmute': case 'unban': return await unmute(ctx, args[1]);
				case 'blacklist': return await blacklist(ctx, args[1]);
				case 'whitelist': return await whitelist(ctx, args[1]);
				case 'leave': return await leave(ctx, args[1]);
				case 'whois': case 'userinfo': return await whois(ctx, args[1]);
				case 'serverinfo': return await guildInfo(ctx, args[1]);
				case 'chansay': {
					args.shift();
					const channel = args.shift();
					const message = args.join(' ');
					return await chanSay(ctx, channel, message);
				}
			}
		}
		else {
			switch (args[0]) {
				case 'reload': return botReload();
				case 'botinfo': case 'info': return await botInfo(ctx);
				case 'servers': return await listGuilds(ctx);
			}
		}
		return await ctx.reply('Hello! Please give me a subcommand.');
	},
};

/**
 * Reloads the bot.
 * @async
 */
async function botReload() {
	// process.exit();
}

/**
 * Blacklists a guild.
 * @param {Discord.message} ctx Discord message with context
 * @param {Snowflake} guildId Guild ID
 * @async
 */
async function blacklist(ctx, guildId) {
	ctx.bot.blacklistedGuilds.add(guildId);
	const resp = await ctx.bot.kdb.blacklistedGuilds.set(guildId, 1);
	const msg = resp
		? `✅ Server "${guildId}" has been blacklisted.`
		: '❌ An error occured.';
	return await ctx.reply(msg);
}

async function whitelist(ctx, guildId) {
	ctx.bot.blacklistedGuilds.delete(guildId);
	const resp = await ctx.bot.kdb.blacklistedGuilds.delete(guildId);
	const msg = resp
		? `✅ Server "${guildId}" has been removed from the blacklist.`
		: `❌ Server "${guildId}" is not blacklisted.`;
	return await ctx.reply(msg);
}

/**
 * Sends a message to a channel.
 * @param {Discord.message} ctx Discord message with context
 * @param {Snowflake} chanId Channel ID
 * @param {string} message Message to send
 * @async
 */
async function chanSay(ctx, chanId, message) {
	const chan = await ctx.bot.getChannel(chanId);
	if (!chan) return await ctx.reply('❌ Channel not found');
	const resp = await chan.send(message);
	const msg = resp
		? '✅ Message sent.'
		: '❌ Message not sent.';
	return await ctx.reply(msg);
}

/**
 * Prints info from a user.
 * @param {Discord.message} ctx Discord message with context
 * @param {Snowflake} userId User ID or user's mention
 * @async
 */
async function whois(ctx, userId) {
	let user;
	if (MessageMentions.USERS_PATTERN.test(userId)) {
		user = ctx.mentions.users.first();
	}
	else {
		user = await ctx.bot.getUser(userId);
	}
	if (!user) return await ctx.reply('❌ User not found.');
	const embed = new UserEmbed(user);
	return await ctx.send(embed);
}

/**
 * Prints info from a guild.
 * @param {Discord.message} ctx Discord message with context
 * @param {Snowflake} guildId Guild ID
 * @async
 */
async function guildInfo(ctx, guildId) {
	const guild = await ctx.bot.getGuild(guildId);
	const embed = new GuildEmbed(guild);
	// await embed.addInviteField();
	return ctx.send(embed);
}

/**
 * Forces the bot to leave the guild.
 * @param {Discord.message} ctx Discord message with context
 * @param {Snowflake} guildId Guild ID
 * @async
 */
async function leave(ctx, guildId) {
	const guild = await ctx.bot.getGuild(guildId);
	if (!guild) return false;
	const resp = await guild.leave();
	const msg = resp
		? `✅ Left guild **${guild.name}**`
		: '❌ An error occured.';
	return await ctx.reply(msg);
}

/**
 * Bans/mutes a user.
 * @param {Discord.message} ctx Discord message with context
 * @param {Snowflake} userId User ID
 * @async
 */
async function mute(ctx, userId) {
	ctx.bot.mutedUsers.add(userId);
	const resp = await ctx.bot.kdb.mutedUsers.set(userId);
	const msg = resp
		? `✅ User **${userId}** has been banned.`
		: `❌ User **${userId}** was not banned.`;
	return await ctx.reply(msg);
}

/**
 * Unbans/unmutes a user.
 * @param {Discord.message} ctx Discord message with context
 * @param {Snowflake} userId User ID
 * @async
 */
async function unmute(ctx, userId) {
	ctx.bot.mutedUsers.delete(userId);
	const resp = await ctx.bot.kdb.mutedUsers.delete(userId);
	const msg = resp
		? `✅ User **${userId}** has been unbanned.`
		: '❌ An error occured.';
	return await ctx.reply(msg);
}


/**
 * Prints the list of all servers.
 * @param {Discord.Message} ctx Discord message with context
 * @async
 */
async function listGuilds(ctx) {
	const guilds = ['List of guilds:'];
	ctx.bot.guilds.cache.forEach(g => {
		guilds.push(`${g.id}\t${g.name}\t${g.memberCount}`);
	});
<<<<<<< HEAD
	console.log(guilds.toString());
=======
	console.log(guilds);
>>>>>>> cacec566
}

/**
 * Prints info from the bot.
 * @param {Discord.Message} ctx Discord message with context
 * @async
 */
async function botInfo(ctx) {
	try {
		const npmv = await worker.process('npm -v').death();
		const stats = new YZEmbed()
			.setTitle('`Sebedius Statistics`')
			.addField('Memory Usage', `${(process.memoryUsage().heapUsed / 1024 / 1024).toFixed(2)} MB`, true)
			.addField('Swap Partition Size', `${(process.memoryUsage().rss / 1024 / 1024).toFixed(2)} MB`, true)
			.addField('Uptime', ms(ctx.bot.uptime), true)
			// .addField('Users', ctx.bot.users.cache.size, true)
			.addField('Users', ctx.bot.guilds.cache.reduce((sum, g) => sum + g.memberCount, 0), true)
			.addField('Servers', ctx.bot.guilds.cache.size, true)
			.addField('Channels', ctx.bot.channels.cache.size, true)
			.addField('Emojis', ctx.bot.emojis.cache.size, true)
			.addField('Library', 'discord.js', true)
			.addField('Library Version', `v${version}`, true)
			.addField('Bot Created', ctx.bot.user.createdAt, true)
			.addField('Node Version', process.version, true)
			.addField('NPM Version', npmv.data.replace('\n', ''), true)
			.addField('OS', `${os.platform()} (${process.arch})`, true)
			.setTimestamp();
		await ctx.send(stats);
	}
	catch (err) {
		console.error('Botinfo Error', err);
	}
}

/**
 * A Discord snowflake.
 * @typedef {string} Snowflake
 */<|MERGE_RESOLUTION|>--- conflicted
+++ resolved
@@ -184,11 +184,7 @@
 	ctx.bot.guilds.cache.forEach(g => {
 		guilds.push(`${g.id}\t${g.name}\t${g.memberCount}`);
 	});
-<<<<<<< HEAD
-	console.log(guilds.toString());
-=======
 	console.log(guilds);
->>>>>>> cacec566
 }
 
 /**
