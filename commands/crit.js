const { getTable } = require('../Sebedius');
const { isNumber, rollD66, sumD6 } = require('../utils/Util');
const { YZEmbed } = require('../utils/embeds');
const { SUPPORTED_GAMES, DICE_ICONS, SOURCE_MAP } = require('../utils/constants');

const availableCritTables = {
	myz: { damage: true, horror: 'fbl', pushed: true, nontypical: true },
	fbl: { slash: true, blunt: true, stab: true, horror: true, pushed: 'myz', nontypical: 'myz' },
	alien: { damage: true, mental: true, synthetic: true, xeno: true },
};

const critTypeAliases = {
	nontypical: ['nt'],
	pushed: ['p'],
	damage: ['dmg'],
	slash: ['sl'],
	blunt: ['bl'],
	stab: ['st'],
	horror: ['h'],
	synthetic: ['s', 'synth'],
	xeno: ['x'],
	mental: ['m'],
};

module.exports = {
	name: 'crit',
	category: 'common',
	description: 'Rolls for a random critical injury. Use the `-private` argument to send the result in a DM.',
	moreDescriptions: [
		[
			'Arguments',
			'There are three main arguments you can use with this command in any order:'
			+ '\n• `game` – Specifies the game you are using. Can be omitted if you set it with `!setconf game [default game]`.'
			+ `\n> Choices: \`${SUPPORTED_GAMES.join('`, `')}\`.`
			+ '\n• `table` – Specifies the table you want from this game. See below for possible options *(default is "damage")*.'
			+ '\n• `numeric` – Specifies a fixed reference.',
		],
		[
			'☢️ Mutant: Year Zero',
			'• `dmg` | `damage` : Critical injuries from damage.'
			+ '\n• `h` | `horror` : The *Forbidden Lands* Horror traumas, adapted for MYZ.'
			+ '\n• `nt` | `nontypical` : Critical injury for non-typical damage.'
			+ '\n• `p` | `pushed` : Critical injury for pushed damage (none).',
		],
		[
			'⚔️ Forbidden Lands',
			'• `sl` | `slash` : Critical injuries due to Slash wounds.'
			+ '\n• `bl` | `blunt` : Critical injuries due to Blunt force.'
			+ '\n• `st` | `stab` : Critical injuries due to Stab wounds.'
			+ '\n• `h` | `horror` : Horror traumas.'
			+ '\n• `nt` | `nontypical` : Critical injury for non-typical damage.'
			+ '\n• `p` | `pushed` : Critical injury for pushed damage (none).',
		],
		[
			'👾 ALIEN',
			'• `dmg` | `damage` : Critical injuries from damage.'
			+ '\n• `s`, `synth` | `synthetic` : Critical injuries on Synthetics and Androids.'
			+ '\n• `x` | `xeno` : Critical injuries for Xenomorphs.'
			+ '\n• `m` | `mental` : Permanent mental traumas.',
		],
	],
	aliases: ['crits', 'critic', 'critical'],
	guildOnly: false,
	args: false,
	usage: '[game] [table] [numeric] [-private|-p]',
	async run(args, ctx) {
		// Exits early if too many arguments
		if (args.length > 4) return await ctx.reply('⚠️ You typed too many arguments! See `help crit` for the correct usage.');

		// Parsing arguments.
		let game, type, fixedReference, privacy = false;
		for (const arg of args) {
			// Checks privacy.
			if (!privacy && (arg === '-private' || arg === '-p')) {
				privacy = true;
			}
			// Checks and sets any fixed reference.
			else if (!fixedReference && isNumber(arg)) {
				fixedReference = +arg;
			}
			// Checks and sets the game.
			else if (!game && SUPPORTED_GAMES.includes(arg)) {
				game = arg;
			}
			// If it's neither, it should be the critic's type.
			else if (!type) {
				for (const key in critTypeAliases) {
					if (arg === key) {
						type = arg;
						console.log('   • arg=key', type);
						break;
					}
					else if (critTypeAliases[key].includes(arg)) {
						type = key;
						console.log('   • arg=alias', type);
						break;
					}
				}
			}
			else {
				console.warn(`   • Unknown argument: ${arg}`);
			}
		}
		// Defaults.
		if (!game) game = await ctx.bot.getGame(ctx, 'myz');
		if (!type) type = 'damage';

		// Aborts if the table doesn't exist.
		if (!availableCritTables.hasOwnProperty(game)) {
			return ctx.reply(`ℹ️ There is no critical table for the \`${game}\` roleplaying game in my database.`);
		}
		if (!availableCritTables[game].hasOwnProperty(type)) {
			return ctx.reply(`ℹ️ There is no \`${type}\` critical table for **${SOURCE_MAP[game]}**.`);
		}

		// Table swap.
		if (typeof availableCritTables[game][type] === 'string') {
			game = availableCritTables[game][type];
		}

		// Gets the Critical Injuries table.
		const fileName = `crits-${game}-${type}`;
		const critsTable = getTable('CRIT', './gamedata/crits/', fileName);
		// console.log(critsTable);

		// Aborts if the table couldn't be retrieved.
		if (!critsTable) return ctx.reply('❌ An error occured: `null critsTable`.');
		if (critsTable.size === 0) return ctx.reply('❌ An error occured: `critsTable size 0`.');

		// Rolls the Critical Injuries table.
		const critRoll = fixedReference || rollD66();
		const crit = critsTable.get(critRoll);

		// Exits early if no critical injury was found.
		if (!crit) return ctx.reply(`❌ The critical injury wasn't found. *(Table: ${fileName})*`);

		// Gets the values of each D66's dice.
		let die1 = 0, die2 = 0;
		if (critRoll) {
			die1 = Math.floor(critRoll / 10);
			die2 = critRoll % 10;
		}
		// Gets the emojis references.
		const dieType = ctx.bot.config.commands.roll.options[game].hasBlankDice ? 'alien' : game;
		const icon1 = DICE_ICONS[dieType].skill[die1] || '';
		const icon2 = DICE_ICONS[dieType].skill[die2] || '';

		// Sends the message.
		if (privacy) {
			return await ctx.author.send(icon1 + icon2, getEmbedCrit(crit, fileName, ctx));
		}
		return await ctx.send(icon1 + icon2, getEmbedCrit(crit, fileName, ctx))
			.then(() => {
				if (crit.fatal) {
					// Sends a coffin emoticon.
					setTimeout(() => {
<<<<<<< HEAD
						ctx.channel.send('🪦');
=======
						ctx.send('⚰');
>>>>>>> 3b8c4b87
					}, rollD66() * 150);
				}
			})
			.catch(error => {
				console.error('[ERROR] - [CRIT] - Cannot send the coffin emoji', error);
			});
	},
};

/**
 * Gets the details for a critical injury.
 * @param {Object} crit Object containing all infos for the critical injury
 * @param {string} name The name of the critical table
 * @param {Discord.Message} ctx The triggering message with context
 * @returns {YZEmbed} A rich embed
 */
function getEmbedCrit(crit, name, ctx) {
	const embed = new YZEmbed(`**${crit.injury}**`, crit.effect, ctx, true);

	if (crit.healingTime) {
		let title, text;

		// -1 means permanent effect.
		if (crit.healingTime === -1) {
			title = 'Permanent';
			text = 'These effects are permanent.';
		}
		else {
			title = 'Healing Time';
			text = `${sumD6(crit.healingTime)} days until end of effects.`;
		}
		embed.addField(title, text, false);
	}

	if (crit.lethal) {
		let text = '';

		if (crit.timeLimit) {
			text = '⚠ This critical injury is **LETHAL** and must be HEALED';

			if (crit.healMalus) {
				text += ` (modified by **${crit.healMalus}**)`;
			}

			if (/s$/.test(crit.timeLimitUnit)) {
				text += ` within the next **${sumD6(crit.timeLimit)} ${crit.timeLimitUnit}**`;
			}
			else {
				text += ` within **one ${crit.timeLimitUnit}**`;
			}
			text += ' or the character will die.';
		}
		else {
			text += '💀💀💀';
		}
		embed.addField('Lethality', text, false);
	}
	embed.setFooter(`Table: ${name}`);

	return embed;
}<|MERGE_RESOLUTION|>--- conflicted
+++ resolved
@@ -154,11 +154,7 @@
 				if (crit.fatal) {
 					// Sends a coffin emoticon.
 					setTimeout(() => {
-<<<<<<< HEAD
-						ctx.channel.send('🪦');
-=======
-						ctx.send('⚰');
->>>>>>> 3b8c4b87
+						ctx.send('🪦');
 					}, rollD66() * 150);
 				}
 			})
