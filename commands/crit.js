--- conflicted
+++ resolved
@@ -32,11 +32,7 @@
 	aliases: ['crits', 'critic', 'critical'],
 	guildOnly: false,
 	args: false,
-<<<<<<< HEAD
-	usage: '[game] [table] [numeric|-lucky [rank]] [-private|-p] [-lang <language_code>]',
-=======
 	usage: '[game] [table] [numeric|-lucky <rank>] [-private|-p] [-lang <language_code>]',
->>>>>>> 14bd571f
 	async run(args, ctx) {
 		// Parsing arguments.
 		const argv = require('yargs-parser')(args, {
